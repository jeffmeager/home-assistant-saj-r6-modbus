--- conflicted
+++ resolved
@@ -1,10 +1,3 @@
-<<<<<<< HEAD
-
-Support the original SAJ R5 creator which this is based off.
-<a href="https://buymeacoffee.com/wimbo" target="_blank"><img src="https://www.buymeacoffee.com/assets/img/custom_images/white_img.png" alt="Buy Me A Coffee" style="height: auto !important;width: auto !important;" ></a>
-
-## SAJ R6 Inverter Modbus - Modified hub.py to align to the R6 registers. Nothing else changed.
-=======
 [![release][release-badge]][release-url]
 ![active][active-badge]
 ![downloads][downloads-badge]
@@ -22,16 +15,9 @@
 
 Implements SAJ Inverter registers from [`saj-plus-series-inverter-modbus-protocal.pdf`](https://github.com/wimb0/home-assistant-saj-r5-modbus/blob/main/saj-plus-series-inverter-modbus-protocal.pdf).
 
->>>>>>> e589222a
 
 ## Features ✨
 
-<<<<<<< HEAD
-- Installation through Config Flow UI.
-- Separate sensor per register
-- Auto applies scaling factor
-- Configurable polling interval
-=======
 * **Easy Installation:** Set up (and reconfigure) the integration through the Home Assistant UI.
 * **Detailed Sensors:** Each Modbus register is exposed as a separate sensor.
 * **Automatic Scaling:** The integration automatically applies the correct scaling factor to the raw data.
@@ -39,13 +25,10 @@
 * **Data Consistency:** All realtime Modbus registers are read in a single cycle to ensure data consistency across all sensors.
 * **Remote Control:** Turn the inverter on or off and limit the power output.
 * **Set Date and Time:** A service is provided to set the date and time on your inverter.
->>>>>>> e589222a
 
 
 ## Configuration 🛠️
 
-<<<<<<< HEAD
-=======
 Once the integration is installed, you can configure it through the Home Assistant UI.
 
 1.  Go to **Settings > Devices & Services**.
@@ -163,26 +146,13 @@
 ### Services
 
 * `saj_modbus.set_datetime` : This service allows you to set the date and time on the inverter. You can call this service from automations or scripts.
->>>>>>> e589222a
 
 
 ## Troubleshooting 🐛
 
-<<<<<<< HEAD
-**Cable Layout for EW11A to SAJ R6 Inverter:**
-
-Both connectors are RJ45.
-You will need to self-power the EW11 using an external power supply as the R6 does not provide power to the EW11 unlike the R5 does.
-
-| SAJ RJ45 pin | Function | EW11 RJ45 pin |
-|----------|----------|----------|
-| 7        | RS485_A+ | 5        |
-| 8        | RS485_B+ | 6        |
-=======
 If you encounter any issues with the integration, there are two main ways to gather more information to help diagnose the problem.
 
 ### Enabling Debug Logging
->>>>>>> e589222a
 
 For detailed logs, you can enable debug logging for this integration by adding the following to your `configuration.yaml` file:
 
@@ -197,15 +167,6 @@
 
 ### Downloading Diagnostics
 
-<<<<<<< HEAD
-
- ##  Credits
-Credit to https://github.com/wimb0/home-assistant-saj-r5-modbus
-
-
-Idea based on [`home-assistant-solaredge-modbus`](https://github.com/binsentsu/home-assistant-solaredge-modbus) from [@binsentsu](https://github.com/binsentsu).
- 
-=======
 You can download diagnostic data directly from Home Assistant. This data provides information about the inverter and the integration's status.
 
 1.  Navigate to **Settings > Devices & Services**.
@@ -223,7 +184,6 @@
 _This is a third-party integration and is not officially supported by SAJ Electric._
 
 
->>>>>>> e589222a
 [![saj_logo](https://github.com/wimb0/home-assistant-saj-r5-modbus/blob/main/images/saj_modbus/logo.png)](https://www.saj-electric.com/)
 
 <!-- Badges -->
