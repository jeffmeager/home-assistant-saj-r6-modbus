--- conflicted
+++ resolved
@@ -1,20 +1,6 @@
 {
   "domain": "saj_modbus",
   "name": "SAJ R6 Inverter Modbus",
-<<<<<<< HEAD
-  "codeowners": [
-    "@jeffmeager"
-  ],
-  "config_flow": true,
-  "dependencies": [], 
-  "documentation": "https://github.com/jeffmeager/home-assistant-saj-r6-modbus",
-  "iot_class": "local_polling",
-  "issue_tracker": "https://github.com/jeffmeager/home-assistant-saj-r6-modbus/issues",
-  "requirements": [
-    "pymodbus>=3.7.4"
-  ],
-  "version": "1.0.1"
-=======
   "codeowners": ["@jeffmeager"],
   "config_flow": true,
   "dependencies": [],
@@ -23,5 +9,4 @@
   "issue_tracker": "https://github.com/jeffmeager/home-assistant-saj-r6-modbus/issues",
   "requirements": ["pymodbus>=3.10"],
   "version": "1.1.0"
->>>>>>> e589222a
 }