--- conflicted
+++ resolved
@@ -1,10 +1,4 @@
-<<<<<<< HEAD
-"""Modified 'SAJ Modbus Hub' to support R6 registers"""
-
-"""SAJ Modbus Hub."""
-=======
 """Modified 'SAJ Modbus Hub' to support R6 registers."""
->>>>>>> e589222a
 
 import logging
 import threading
@@ -128,36 +122,7 @@
         date_time_obj = datetime.strptime(timevalues, "%Y%m%d%H%M%S").astimezone()
         return date_time_obj
 
-<<<<<<< HEAD
-        return(date_time_obj)
-
-    async def _async_update_data(self) -> dict:
-        realtime_data = {}
-        try:
-            """Inverter info is only fetched once"""
-            if not self.inverter_data:
-                self.inverter_data = await self.hass.async_add_executor_job(
-                    self.read_modbus_inverter_data
-                )
-            """Read realtime data"""
-            realtime_data = await self.hass.async_add_executor_job(
-                self.read_modbus_r6_realtime_data
-            )
-
-        except (BrokenPipeError, ConnectionResetError, ConnectionException) as conerr:
-            _LOGGER.error("Reading realtime data failed! Inverter is unreachable.")
-            _LOGGER.debug("Connection error: %s", conerr)
-            realtime_data["mpvmode"] = 0
-            realtime_data["mpvstatus"] = DEVICE_STATUSSES[0]
-            realtime_data["power"] = 0
-
-        self.close()
-        return {**self.inverter_data, **realtime_data}
-
-    def read_modbus_inverter_data(self) -> dict:
-=======
     def read_modbus_inverter_data(self) -> dict[str, int | float | str]:
->>>>>>> e589222a
         """Read data about inverter."""
         inverter_data = self._read_holding_registers(unit=1, address=0x8F00, count=29)
         if inverter_data.isError():
@@ -183,17 +148,6 @@
         }
         return data
 
-<<<<<<< HEAD
-    def read_modbus_r6_realtime_data(self) -> dict:
-        """Read realtime data from R6 inverter."""
-        # Read in two batches due to Modbus limit of 125 registers
-        first_read = self._read_holding_registers(unit=1, address=0x4000, count=125)
-        second_read = self._read_holding_registers(unit=1, address=0x407D, count=121)
-    
-        if first_read.isError() or second_read.isError():
-            return {}
-    
-=======
     def read_modbus_r6_realtime_data(self) -> dict[str, int | float | str]:
         """Read realtime data from inverter."""
         # Read in two batches due to Modbus limit of 125 registers
@@ -203,87 +157,11 @@
         if first_read.isError() or second_read.isError():
             return {}
 
->>>>>>> e589222a
         registers = first_read.registers + second_read.registers
         data = {}
         # MPV Mode
         mpvmode = registers[4]  # 0x4004
         data["mpvmode"] = mpvmode
-<<<<<<< HEAD
-    
-        DEVICE_STATUSSES = {
-            0: "Initialize",
-            1: "Waiting",
-            2: "Normal",
-            3: "Off-Grid",
-            4: "Grid with Load",
-            5: "Fault",
-            6: "Upgrading",
-            7: "Debug",
-            8: "Auto-Check",
-            9: "Reset",
-        }
-    
-        data["mpvstatus"] = DEVICE_STATUSSES.get(mpvmode, "Unknown")
-    
-        # Fault messages
-        faultMsg0 = registers[5] << 16 | registers[6]  # 0x4005 + 0x4006
-        faultMsg1 = registers[7] << 16 | registers[8]  # 0x4007 + 0x4008
-        faultMsg2 = registers[9] << 16 | registers[10]  # 0x4009 + 0x400A
-    
-        faultMsg = []
-        faultMsg.extend(self.translate_fault_code_to_messages(faultMsg0, FAULT_MESSAGES[0].items()))
-        faultMsg.extend(self.translate_fault_code_to_messages(faultMsg1, FAULT_MESSAGES[1].items()))
-        faultMsg.extend(self.translate_fault_code_to_messages(faultMsg2, FAULT_MESSAGES[2].items()))
-        data["faultmsg"] = ", ".join(faultMsg).strip()[0:254]
-    
-        # PV Values
-        data["pv1volt"] = round(registers[113] * 0.1, 1)  # 0x4071
-        data["pv1curr"] = round(registers[114] * 0.01, 2)  # 0x4072
-        data["pv1power"] = round(registers[115], 0)        # 0x4073
-    
-        data["pv2volt"] = round(registers[116] * 0.1, 1)   # 0x4074
-        data["pv2curr"] = round(registers[117] * 0.01, 2)  # 0x4075
-        data["pv2power"] = round(registers[118], 0)        # 0x4076
-    
-        data["pv3volt"] = round(registers[119] * 0.1, 1)   # 0x4077
-        data["pv3curr"] = round(registers[120] * 0.01, 2)  # 0x4078
-        data["pv3power"] = round(registers[121], 0)        # 0x4079
-    
-        # Bus Voltage
-        data["busvolt"] = round(registers[103] * 0.1, 1)  # 0x4067 BusVoltMaster
-    
-        # Temperatures
-        data["invtempc"] = round(self.convert_to_signed(registers[16]) * 0.1, 1)  # 0x4010 SinkTempC
-    
-        # Earth Leakage Current
-        data["gfci"] = self.convert_to_signed(registers[18])  # 0x4012 GFCI
-    
-
-        # Phase measurements (l1 - RGrid)
-        data["l1volt"] = round(registers[49] * 0.1, 1)  # 0x4031 RGridVolt
-        data["l1curr"] = round(self.convert_to_signed(registers[50]) * 0.01, 2)  # 0x4032
-        data["l1freq"] = round(registers[51] * 0.01, 2)  # 0x4033
-        data["l1dci"] = self.convert_to_signed(registers[52])  # 0x4034
-        data["l1power"] = self.convert_to_signed(registers[53])  # 0x4035
-        data["l1pf"] = round(self.convert_to_signed(registers[55]) * 0.001, 3)  # 0x4037 (phase PF)
-    
-        # Phase measurements (l2 - SGrid)
-        data["l2volt"] = round(registers[56] * 0.1, 1)  # 0x4038 SGridVolt
-        data["l2curr"] = round(self.convert_to_signed(registers[57]) * 0.01, 2)  # 0x4039
-        data["l2freq"] = round(registers[58] * 0.01, 2)  # 0x403A
-        data["l2dci"] = self.convert_to_signed(registers[59])  # 0x403B
-        data["l2power"] = self.convert_to_signed(registers[60])  # 0x403C
-        data["l2pf"] = round(self.convert_to_signed(registers[62]) * 0.001, 3)  # 0x403E (phase PF)
-
-        # Phase measurements (l3 - TGrid)
-        data["l3volt"] = round(registers[63] * 0.1, 1)  # 0x403F TGridVolt
-        data["l3curr"] = round(self.convert_to_signed(registers[64]) * 0.01, 2)  # 0x4040
-        data["l3freq"] = round(registers[65] * 0.01, 2)  # 0x4041
-        data["l3dci"] = self.convert_to_signed(registers[66])  # 0x4042
-        data["l3power"] = self.convert_to_signed(registers[67])  # 0x4043
-        data["l3pf"] = round(self.convert_to_signed(registers[69]) * 0.001, 3)  # 0x4045 (phase PF)
-=======
 
         data["mpvstatus"] = DEVICE_STATUSSES.get(mpvmode, "Unknown")
 
@@ -363,29 +241,12 @@
         data["l3pf"] = round(
             self.convert_to_signed(registers[69]) * 0.001, 3
         )  # 0x4045 (phase PF)
->>>>>>> e589222a
 
         # Isolation resistances
         data["iso1"] = registers[19]  # 0x4013
         data["iso2"] = registers[20]  # 0x4014
         data["iso3"] = registers[21]  # 0x4015
         data["iso4"] = registers[22]  # 0x4016
-<<<<<<< HEAD
-    
-        # Energy counters
-        data["todayenergy"] = round((registers[191] << 16 | registers[192]) * 0.01, 2)  # 0x40BF
-        data["monthenergy"] = round((registers[193] << 16 | registers[194]) * 0.01, 2)  # 0x40C1
-        data["yearenergy"] = round((registers[195] << 16 | registers[196]) * 0.01, 2)   # 0x40C3
-        data["totalenergy"] = round((registers[197] << 16 | registers[198]) * 0.01, 2)  # 0x40C5
-    
-        # Working hours
-        data["todayhour"] = round(registers[188] * 0.1, 1)  # 0x40BC
-        data["totalhour"] = round((registers[189] << 16 | registers[190]) * 0.1, 1)  # 0x40BD
-    
-        # Error count
-        data["errorcount"] = registers[15]  # 0x400F
-    
-=======
 
         # Energy counters
         data["todayenergy"] = round(
@@ -410,13 +271,10 @@
         # Error count
         data["errorcount"] = registers[15]  # 0x400F
 
->>>>>>> e589222a
         # Datetime
         data["datetime"] = self.parse_datetime(registers[0:4])  # from 0x4000
         return data
 
-<<<<<<< HEAD
-=======
     def read_modbus_inverter_power_state(self) -> dict[str, bool]:
         """Read the power state from the inverter."""
         power_state_data = self._read_holding_registers(unit=1, address=0x1037, count=1)
@@ -425,7 +283,6 @@
             return {}
         self._power_on_off = power_state_data.registers[0] == 1
         return {"poweronoff": self._power_on_off}
->>>>>>> e589222a
 
     def translate_fault_code_to_messages(
         self, fault_code: int, fault_messages: list[tuple[int, str]]
